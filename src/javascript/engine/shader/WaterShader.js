--- conflicted
+++ resolved
@@ -1,6 +1,6 @@
 /**
  * @file This shader is used as a material for a water mesh.
- * 
+ *
  * @author Human Interactive
  */
 
@@ -17,31 +17,31 @@
 			type : "t",
 			value : null
 		},
-		
+
 		// this texture contains the refraction of the water
 		"refractionMap" : {
 			type : "t",
 			value : null
 		},
-		
+
 		// this texture contains the flow of the water
 		"flowMap" : {
 			type : "t",
 			value : null
 		},
-		
+
 		// this texture is used to create a more realistic water flow
 		"noiseMap" : {
 			type : "t",
 			value : null
 		},
-		
+
 		// this texture will be used to retrieve normals
 		"normalMap0" : {
 			type : "t",
 			value : null
 		},
-		
+
 		// this texture will be used to retrieve normals
 		"normalMap1" : {
 			type : "t",
@@ -53,7 +53,7 @@
 			type : "m4",
 			value : null
 		},
-		
+
 		// this matrix is used for projective texture mapping
 		"textureMatrixRefraction" : {
 			type : "m4",
@@ -65,49 +65,49 @@
 			type : "f",
 			value : 0
 		},
-		
+
 		// second offset of the flowmap
 		"flowMapOffset1" : {
 			type : "f",
 			value : 0
 		},
-		
+
 		// color of the water
 		"waterColor" : {
 			type : "c",
 			value : null
 		},
-		
+
 		// the reflectivity of the water
 		"waterReflectivity" : {
 			type : "f",
 			value : 0.02
 		},
-		
+
 		// the direction of the light
 		"lightDirection" : {
 			type : "v3",
 			value : null
 		},
-		
+
 		// the color of the light
 		"lightColor" : {
 			type : "c",
 			value : null
 		},
-		
+
 		// the shininess of the water
 		"shininess" : {
 			type : "f",
 			value : 20.0
 		},
-		
+
 		// the segments of the water
 		"segments" : {
 			type : "f",
 			value : 1.0
 		},
-		
+
 		// half cycle of a flow map phase
 		"halfCycle" : {
 			type : "f",
@@ -120,34 +120,34 @@
 
 		"uniform mat4 textureMatrixReflection;",
 		"uniform mat4 textureMatrixRefraction;",
-		
+
 		"uniform float segments;",
-	
+
 		"varying vec4 vUvReflect;",
 		"varying vec4 vUvRefract;",
 		"varying vec3 vToEye;",
 		"varying vec2 vUv;",
 		"varying float vTexScale;",
-	
+
 		"void main() {",
-		
+
 			"vec4 worldPosition = modelMatrix * vec4( position, 1.0 );",
-			
+
 			// default uv coordinates
 			"vUv = uv;",
-			
+
 			// used for scaling of normal maps
 			"vTexScale = segments;",
-			
+
 			// uv coordinates for texture projection
 			"vUvReflect = textureMatrixReflection * vec4( position, 1.0 );",
 			"vUvRefract = textureMatrixRefraction * vec4( position, 1.0 );",
-			
+
 			// calculate toEye vector
 			"vToEye = cameraPosition - worldPosition.xyz;",
-	
+
 			"gl_Position = projectionMatrix * viewMatrix * worldPosition;",
-	
+
 		"}"
 
 	].join( "\n" ),
@@ -160,73 +160,68 @@
 		"uniform sampler2D noiseMap;",
 		"uniform sampler2D normalMap0;",
 		"uniform sampler2D normalMap1;",
-		
+
 		"uniform vec3 lightDirection;",
 		"uniform vec3 lightColor;",
 		"uniform vec3 waterColor;",
-		
+
 		"uniform float flowMapOffset0;",
 		"uniform float flowMapOffset1;",
 		"uniform float waterReflectivity;",
 		"uniform float shininess;",
 		"uniform float halfCycle;",
-		
+
 		"varying vec4 vUvReflect;",
 		"varying vec4 vUvRefract;",
 		"varying vec3 vToEye;",
 		"varying vec2 vUv;",
 		"varying float vTexScale;",
-	
+
 		"void main() {",
-		
+
 			"vec3 toEye = normalize( vToEye );",
-			
+
 			// sample flow map
 			"vec2 flow = texture2D( flowMap, vUv ).rg * 2.0 - 1.0;",
 			"flow.r *= -1.0;",
-			
+
 			// sample noise map
 			"float cycleOffset = texture2D( noiseMap, vUv ).r;",
-			
+
 			// calculate current phases
 			"float phase0 = cycleOffset * 0.5 + flowMapOffset0;",
 			"float phase1 = cycleOffset * 0.5 + flowMapOffset1;",
-			
+
 			// sample normal maps
 			"vec4 normalColor0 = texture2D( normalMap0, ( vUv * vTexScale ) + flow * phase0 );",
 			"vec4 normalColor1 = texture2D( normalMap1, ( vUv * vTexScale ) + flow * phase1 );",
-			
-<<<<<<< HEAD
+
 			// linear interpolate to get the final normal color
 			"float flowLerp = abs( halfCycle - flowMapOffset0 ) / halfCycle;",
 			"vec4 normalColor = mix( normalColor0, normalColor1, flowLerp );",
-			
+
 			// determine the normal vector
-=======
-			// calculate normal
-			"vec4 normalColor  = texture2D( normalMap, distortedUv );",	
->>>>>>> 9515e6c8
 			"vec3 normal = normalize( vec3( normalColor.r * 2.0 - 1.0, normalColor.b,  normalColor.g * 2.0 - 1.0 ) );",
-			
-			// fresnel effect	
+
+			// fresnel effect
 			"float theta = max( dot( toEye, normal ), 0.0 );",
 			"float reflectance = waterReflectivity + ( 1.0 - waterReflectivity ) * pow( ( 1.0 - theta ), 5.0 );",
-			
+
 			// light calculation
 			"vec3 reflectedLight = normalize( reflect( -lightDirection, normal ) );",
 			"float specular = pow( max( dot( reflectedLight, toEye ), 0.0 ) , shininess );",
 			"vec4 specularColor =  vec4( lightColor * specular, 0.0 );",
-			
+
 			// sample textures
-			"vec3 uvReflect = vUvReflect.xyz / vUvReflect.w;",	
+			"vec3 uvReflect = vUvReflect.xyz / vUvReflect.w;",
 			"vec3 uvRefract = vUvRefract.xyz / vUvRefract.w;",
-			
+
 			"vec4 reflectColor = texture2D( reflectionMap, uvReflect.xy + uvReflect.z * normal.xz * 0.05 );",
 			"vec4 refractColor = texture2D( refractionMap, uvRefract.xy + uvRefract.z * normal.xz * 0.05 );",
 
 			// multiply water color with the mix of both textures. then add lighting
 			"gl_FragColor = vec4( waterColor, 1.0 ) * mix( refractColor, reflectColor, reflectance ) + specularColor;",
-			
+
 		"}"
 
 	].join( "\n" )
